# Copyright 2010-2011 OpenStack LLC.
# All Rights Reserved.
#
#    Licensed under the Apache License, Version 2.0 (the "License"); you may
#    not use this file except in compliance with the License. You may obtain
#    a copy of the License at
#
#         http://www.apache.org/licenses/LICENSE-2.0
#
#    Unless required by applicable law or agreed to in writing, software
#    distributed under the License is distributed on an "AS IS" BASIS, WITHOUT
#    WARRANTIES OR CONDITIONS OF ANY KIND, either express or implied. See the
#    License for the specific language governing permissions and limitations
#    under the License.

"""
Cloudkeep's Barbican version
"""

<<<<<<< HEAD
__version__ = '0.1.31dev'
=======
__version__ = '0.1.32dev'
>>>>>>> 93c94d31
__version_info__ = tuple(__version__.split('.'))<|MERGE_RESOLUTION|>--- conflicted
+++ resolved
@@ -17,9 +17,5 @@
 Cloudkeep's Barbican version
 """
 
-<<<<<<< HEAD
-__version__ = '0.1.31dev'
-=======
 __version__ = '0.1.32dev'
->>>>>>> 93c94d31
 __version_info__ = tuple(__version__.split('.'))